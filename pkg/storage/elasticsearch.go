/*******************************************************************************
*
* Copyright 2022 SAP SE
*
* Licensed under the Apache License, Version 2.0 (the "License");
* you may not use this file except in compliance with the License.
* You should have received a copy of the License along with this
* program. If not, you may obtain a copy of the License at
*
*     http://www.apache.org/licenses/LICENSE-2.0
*
* Unless required by applicable law or agreed to in writing, software
* distributed under the License is distributed on an "AS IS" BASIS,
* WITHOUT WARRANTIES OR CONDITIONS OF ANY KIND, either express or implied.
* See the License for the specific language governing permissions and
* limitations under the License.
*
*******************************************************************************/

package storage

import (
	"context"
	"encoding/json"
	"fmt"
	"log"
<<<<<<< HEAD
	"os"
=======
	"math"
>>>>>>> c1a3e3fd
	"strings"

	elastic "github.com/olivere/elastic/v7"
	"github.com/sapcc/go-api-declarations/cadf"
	"github.com/sapcc/go-bits/logg"
	"github.com/spf13/viper"
)

// ElasticSearch contains an elastic.Client we pass around after init.
type ElasticSearch struct {
	esClient *elastic.Client
}

func (es *ElasticSearch) client() *elastic.Client {
	// Lazy initialisation - don't connect to ElasticSearch until we need to
	if es.esClient == nil {
		es.init()
	}
	return es.esClient
}

func (es *ElasticSearch) init() {
	logg.Debug("Initializing ElasticSearch()")

	// Create a client
	var err error
	var url = viper.GetString("elasticsearch.url")
	var username = viper.GetString("elasticsearch.username")
	var password = viper.GetString("elasticsearch.password")
	logg.Debug("Using ElasticSearch URL: %s", url)
	logg.Debug("Using ElasticSearch Username: %s", username)

	// Kubernetes LB with Elasticsearch causes challenges with IP being held on connections.
	// We can create our own custom http client, but then connections take awhile to be marked dead.
	// Syntax below...

	// Create our own http client with Transport set to deal with kubernetes lb and cached IP
	// httpClient := &http.Client{
	//	Transport: &http.Transport{
	//		DisableKeepAlives: true, // change to "false" for cached IP
	//	},
	// }
	// Connect to Elasticsearch, no sniffing due to load balancer. Custom client so no caching of IP.
	// es.esClient, err = elastic.NewClient(elastic.SetURL(url), elastic.SetHttpClient(httpClient), elastic.SetSniff(false))

	// However, that is slow to recover from a connection. We can be faster with simple client where we
	// create the connection each time we want it. I expect this will end up slow at scale, and we'll
	// have to revert to the above implementation.

	if username != "" && password != "" {
		es.esClient, err = elastic.NewSimpleClient(elastic.SetURL(url), elastic.SetBasicAuth(username, password))
	} else {
		es.esClient, err = elastic.NewSimpleClient(elastic.SetURL(url))
	}

	if err != nil {
		// TODO - Add instrumentation here for failed elasticsearch connection
		// If issues - https://github.com/olivere/elastic/wiki/Connection-Problems#how-to-figure-out-connection-problems
		panic(err)
	}

	err = es.EnsureIndexTemplate()
	if err != nil {
		logg.Error("Failed to ensure index template: %v", err)
	}
}

// Mapping for attributes based on return values to API
// .raw because it's tokenizing the ID in searches, and won't match. .raw is not analyzed, and not tokenized.
// For more on Elasticsearch tokenization
// https://www.elastic.co/guide/en/elasticsearch/reference/current/analysis-tokenizers.html
// The .keyword field is created on string fields with a different schema allowing aggregation and exact match searches.
// We're aggregating in the Attributes call, and doing exact match searches in GetEvents.

// New Schema that changes all pieces to keywords.
var esFieldMapping = map[string]string{
	"time":           "eventTime",
	"action":         "action.keyword",
	"outcome":        "outcome.keyword",
	"request_path":   "requestPath.keyword",
	"observer_id":    "observer.id.keyword",
	"observer_type":  "observer.typeURI.keyword",
	"target_id":      "target.id.keyword",
	"target_type":    "target.typeURI.keyword",
	"initiator_id":   "initiator.id.keyword",
	"initiator_type": "initiator.typeURI.keyword",
	"initiator_name": "initiator.name.keyword",
}

// FilterQuery takes filter requests, and adds their filter to the ElasticSearch Query
// Handle Filter, Negation of Filter !, and or values separated by ,
func FilterQuery(filter, filtername string, query *elastic.BoolQuery) *elastic.BoolQuery {
	switch {
	case strings.HasPrefix(filter, "!"):
		filter = filter[1:]
		query = query.MustNot(elastic.NewTermQuery(filtername, filter))
	default:
		query = query.Filter(elastic.NewTermQuery(filtername, filter))
	}
	return query
}

// GetEvents grabs events for a given tenantID with filtering.
func (es ElasticSearch) GetEvents(filter *EventFilter, tenantID string) ([]*cadf.Event, int, error) {
	index := indexName(tenantID)
	logg.Debug("Looking for events in index %s", index)

	query := elastic.NewBoolQuery()

	if filter.ObserverType != "" {
		// logg.Debug("Filtering on ObserverType %s", filter.ObserverType)
		query = FilterQuery(filter.ObserverType, esFieldMapping["observer_type"], query)
	}
	if filter.TargetType != "" {
		query = FilterQuery(filter.TargetType, esFieldMapping["target_type"], query)
	}
	if filter.TargetID != "" {
		query = FilterQuery(filter.TargetID, esFieldMapping["target_id"], query)
	}
	if filter.InitiatorType != "" {
		query = FilterQuery(filter.InitiatorType, esFieldMapping["initiator_type"], query)
	}
	if filter.InitiatorID != "" {
		query = FilterQuery(filter.InitiatorID, esFieldMapping["initiator_id"], query)
	}
	if filter.InitiatorName != "" {
		query = FilterQuery(filter.InitiatorName, esFieldMapping["initiator_name"], query)
	}
	if filter.Action != "" {
		query = FilterQuery(filter.Action, esFieldMapping["action"], query)
	}
	if filter.Outcome != "" {
		query = FilterQuery(filter.Outcome, esFieldMapping["outcome"], query)
	}
	if filter.RequestPath != "" {
		query = FilterQuery(filter.RequestPath, esFieldMapping["request_path"], query)
	}

	if len(filter.Time) > 0 {
		for key, value := range filter.Time {
			timeField := esFieldMapping["time"]
			switch key {
			case "lt":
				query = query.Filter(elastic.NewRangeQuery(timeField).Lt(value))
			case "lte":
				query = query.Filter(elastic.NewRangeQuery(timeField).Lte(value))
			case "gt":
				query = query.Filter(elastic.NewRangeQuery(timeField).Gt(value))
			case "gte":
				query = query.Filter(elastic.NewRangeQuery(timeField).Gte(value))
			}
		}
	}

	// Check if a search string is provided in EventFilter
	if filter.Search != "" {
		logg.Debug("Search Feature %s", filter.Search)
		// Create a Query String Query for global text search
		queryStringQuery := elastic.NewQueryStringQuery(filter.Search)
		// Combine the Query String Query with the existing Bool Query
		query = query.Must(queryStringQuery)
	}

	esSearch := es.client().Search().
		Index(index).
		Query(query)

	if filter.Sort != nil {
		for _, fieldOrder := range filter.Sort {
			switch fieldOrder.Order {
			case "asc":
				esSearch = esSearch.Sort(esFieldMapping[fieldOrder.Fieldname], true)
			case "desc":
				esSearch = esSearch.Sort(esFieldMapping[fieldOrder.Fieldname], false)
			}
		}
	}

	offset := int(math.Min(float64(filter.Offset), float64(math.MaxInt32)))
	limit := int(math.Min(float64(filter.Limit), float64(math.MaxInt32)))

	esSearch = esSearch.
		Sort(esFieldMapping["time"], false).
		From(offset).Size(limit)

	searchResult, err := esSearch.Do(context.Background()) // execute
	// errcheck already within an errchecek, this is for additional detail.
	if err != nil {
		e, _ := err.(*elastic.Error)             //nolint:errcheck,errorlint
		errdetails, _ := json.Marshal(e.Details) //nolint:errcheck
		log.Printf("Elastic failed with status %d and error %s.", e.Status, errdetails)
		return nil, 0, err
	}

	logg.Debug("Got %d hits", searchResult.TotalHits())

	// Construct EventDetail array from search results
	var events []*cadf.Event
	for _, hit := range searchResult.Hits.Hits {
		var de cadf.Event
		err := json.Unmarshal(hit.Source, &de)
		if err != nil {
			return nil, 0, err
		}
		events = append(events, &de)
	}
	total := searchResult.TotalHits()

	return events, int(total), nil
}

// GetEvent Returns EventDetail for a single event.
func (es ElasticSearch) GetEvent(eventID, tenantID string) (*cadf.Event, error) {
	index := indexName(tenantID)
	logg.Debug("Looking for event %s in index %s", eventID, index)

	query := elastic.NewTermQuery("id", eventID)
	logg.Debug("Query: %v", query)

	esSearch := es.client().Search().
		Index(index).
		Query(query)

	searchResult, err := esSearch.Do(context.Background())
	if err != nil {
		logg.Debug("Query failed: %s", err.Error())
		return nil, err
	}
	total := searchResult.TotalHits()
	logg.Debug("Results: %d", total)

	if total > 0 {
		hit := searchResult.Hits.Hits[0]
		var de cadf.Event
		err := json.Unmarshal(hit.Source, &de)
		return &de, err
	}
	return nil, nil
}

// GetAttributes Return all unique attributes available for filtering
// Possible queries, event_type, dns, identity, etc..
func (es ElasticSearch) GetAttributes(filter *AttributeFilter, tenantID string) ([]string, error) {
	index := indexName(tenantID)

	logg.Debug("Looking for unique attributes for %s in index %s", filter.QueryName, index)

	// ObserverType in this case is not the cadf source, but instead the first part of event_type
	var esName string
	if val, ok := esFieldMapping[filter.QueryName]; ok {
		esName = val
	} else {
		esName = filter.QueryName
	}
	logg.Debug("Mapped Queryname: %s --> %s", filter.QueryName, esName)

	limit := int(math.Min(float64(filter.Limit), float64(math.MaxInt32)))
	queryAgg := elastic.NewTermsAggregation().Size(limit).Field(esName)

	esSearch := es.client().Search().Index(index).Size(limit).Aggregation("attributes", queryAgg)
	searchResult, err := esSearch.Do(context.Background())
	// errcheck already within an errcheck, this is for additional detail.
	if err != nil {
		e, _ := err.(*elastic.Error)             //nolint:errcheck,errorlint
		errdetails, _ := json.Marshal(e.Details) //nolint:errcheck
		log.Printf("Elastic failed with status %d and error %s.", e.Status, errdetails)
		return nil, err
	}

	if searchResult.Hits == nil {
		logg.Debug("expected Hits != nil; got: nil")
	}

	agg := searchResult.Aggregations
	if agg == nil {
		logg.Debug("expected Aggregations, got nil")
	}

	termsAggRes, found := agg.Terms("attributes")
	if !found {
		logg.Debug("Term %s not found in Aggregation", esName)
	}
	if termsAggRes == nil {
		logg.Debug("termsAggRes is nil")
		return nil, nil
	}
	logg.Debug("Number of Buckets: %d", len(termsAggRes.Buckets))

	maxDepth := int(math.Min(float64(filter.MaxDepth), float64(math.MaxInt32)))

	var unique []string
	for _, bucket := range termsAggRes.Buckets {
		logg.Debug("key: %s count: %d", bucket.Key, bucket.DocCount)
		attribute := bucket.Key.(string) //nolint:errcheck

		// Hierarchical Depth Handling
		var att string
		if filter.MaxDepth != 0 && strings.Contains(attribute, "/") {
			s := strings.Split(attribute, "/")
			l := len(s)
			for i := 0; i < maxDepth && i < l; i++ {
				if i != 0 {
					att += "/"
				}
				att += s[i]
			}
			attribute = att
		}

		unique = append(unique, attribute)
	}

	unique = RemoveDuplicates(unique)
	return unique, nil
}

// MaxLimit grabs the configured maxlimit for results
func (es ElasticSearch) MaxLimit() uint {
	maxLimit := viper.GetInt("elasticsearch.max_result_window")
	if maxLimit < 0 {
		return 0
	}
	return uint(maxLimit)
}

// indexName Generates the index name for a given TenantId. If no tenantID defaults to audit-*
// Records for audit-* will not be accessible from a given Tenant.
func indexName(tenantID string) string {
	index := "audit-*"
	if tenantID != "" {
		index = fmt.Sprintf("audit-%s*", tenantID)
	}
	return index
}

// EnsureIndexTemplate checks if the index template exists, and if not, creates it.
func (es *ElasticSearch) EnsureIndexTemplate() error {
	templateName := "export_events"
	templatePath := viper.GetString("ElasticTemplatePath")

	templateContent, err := os.ReadFile(templatePath)
	if err != nil {
		return fmt.Errorf("failed to read index template file: %w", err)
	}

	// Initialize the index template service
	service := elastic.NewIndicesPutIndexTemplateService(es.client())
	service.Name(templateName).BodyString(string(templateContent))

	// Execute the request to create or update the index template
	response, err := service.Do(context.Background())
	if err != nil {
		return fmt.Errorf("failed to create or update the index template: %w", err)
	}

	if response.Acknowledged {
		logg.Info("Index template created or updated successfully")
	} else {
		logg.Info("Index template creation or update not acknowledged")
	}

	return nil
}<|MERGE_RESOLUTION|>--- conflicted
+++ resolved
@@ -24,11 +24,8 @@
 	"encoding/json"
 	"fmt"
 	"log"
-<<<<<<< HEAD
 	"os"
-=======
 	"math"
->>>>>>> c1a3e3fd
 	"strings"
 
 	elastic "github.com/olivere/elastic/v7"
