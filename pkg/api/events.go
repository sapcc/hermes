/*******************************************************************************
*
* Copyright 2022 SAP SE
*
* Licensed under the Apache License, Version 2.0 (the "License");
* you may not use this file except in compliance with the License.
* You should have received a copy of the License along with this
* program. If not, you may obtain a copy of the License at
*
*     http://www.apache.org/licenses/LICENSE-2.0
*
* Unless required by applicable law or agreed to in writing, software
* distributed under the License is distributed on an "AS IS" BASIS,
* WITHOUT WARRANTIES OR CONDITIONS OF ANY KIND, either express or implied.
* See the License for the specific language governing permissions and
* limitations under the License.
*
*******************************************************************************/

package api

import (
	"net/http"

	"encoding/json"
	"fmt"
	"reflect"
	"strconv"
	"strings"
	"time"

	"github.com/google/uuid"
	"github.com/gorilla/mux"
	"github.com/pkg/errors"
	"github.com/sapcc/go-bits/gopherpolicy"
	"github.com/sapcc/go-bits/logg"

	"github.com/sapcc/hermes/pkg/hermes"
)

// EventList is the model for JSON returned by the ListEvents API call
type EventList struct {
	NextURL string              `json:"next,omitempty"`
	PrevURL string              `json:"previous,omitempty"`
	Events  []*hermes.ListEvent `json:"events"`
	Total   int                 `json:"total"`
}

// ListEvents handles GET /v1/events.
func (p *v1Provider) ListEvents(res http.ResponseWriter, req *http.Request) {
	logg.Debug("* api.ListEvents: Check token")
	token, ok := p.AuthHandler(res, req, "event:list")
	if !ok {
		return
	}

	// QueryParams
	offsetStr := req.FormValue("offset")
	limitStr := req.FormValue("limit")

	var offset, limit uint = 0, 10 // Default values

	if offsetStr != "" {
		parsedOffset, err := strconv.ParseUint(offsetStr, 10, 32)
		if err != nil {
			http.Error(res, "Invalid offset value", http.StatusBadRequest)
			return
		}
		offset = uint(parsedOffset)
	}

	if limitStr != "" {
		parsedLimit, err := strconv.ParseUint(limitStr, 10, 32)
		if err != nil {
			http.Error(res, "Invalid limit value", http.StatusBadRequest)
			return
		}
		limit = uint(parsedLimit)
	}

	// Parse the sort query string
	// slice of a struct, key and direction.

	sortSpec := []hermes.FieldOrder{}
	validSortTopics := map[string]bool{
		"time":           true,
		"initiator_id":   true,
		"observer_type":  true,
		"target_type":    true,
		"target_id":      true,
		"action":         true,
		"outcome":        true,
		"initiator_name": true,
		"initiator_type": true,
		"request_path":   true,

		// deprecated
		"source":        true,
		"resource_type": true,
		"resource_name": true,
		"event_type":    true,
	}
	validSortDirection := map[string]bool{"asc": true, "desc": true}
	sortParam := req.FormValue("sort")

	if sortParam != "" {
		for _, sortElement := range strings.Split(sortParam, ",") {
			keyVal := strings.SplitN(sortElement, ":", 2)
			// `time`, `source`, `resource_type`, `resource_name`, and `event_type`.
			sortfield := keyVal[0]
			if !validSortTopics[sortfield] {
				err := fmt.Errorf("not a valid topic: %s, valid topics: %v", sortfield, reflect.ValueOf(validSortTopics).MapKeys())
				http.Error(res, err.Error(), http.StatusBadRequest)
				return
			}

			defsortorder := "asc"
			if len(keyVal) == 2 {
				sortDirection := keyVal[1]
				if !validSortDirection[sortDirection] {
					err := fmt.Errorf("sort direction %s is invalid, must be asc or desc", sortDirection)
					http.Error(res, err.Error(), http.StatusBadRequest)
					return
				}
				defsortorder = sortDirection
			}

			s := hermes.FieldOrder{Fieldname: sortfield, Order: defsortorder}
			sortSpec = append(sortSpec, s)
		}
	}

	// Next, parse the elements of the time range filter
	timeRange := make(map[string]string)
	validOperators := map[string]bool{"lt": true, "lte": true, "gt": true, "gte": true}
	timeParam := req.FormValue("time")
	if timeParam != "" {
		for _, timeElement := range strings.Split(timeParam, ",") {
			keyVal := strings.SplitN(timeElement, ":", 2)
			operator := keyVal[0]
			if !validOperators[operator] {
				err := fmt.Errorf("time operator %s is not valid. Must be lt, lte, gt or gte", operator)
				http.Error(res, err.Error(), http.StatusBadRequest)
				return
			}
			_, exists := timeRange[operator]
			if exists {
				err := fmt.Errorf("time operator %s can only occur once", operator)
				http.Error(res, err.Error(), http.StatusBadRequest)
				return
			}
			if len(keyVal) != 2 {
				err := fmt.Errorf("time operator %s missing :<timestamp>", operator)
				http.Error(res, err.Error(), http.StatusBadRequest)
				return
			}
			validTimeFormats := []string{time.RFC3339, "2006-01-02T15:04:05-0700", "2006-01-02T15:04:05"}
			var isValidTimeFormat bool
			timeStr := keyVal[1]
			for _, timeFormat := range validTimeFormats {
				_, err := time.Parse(timeFormat, timeStr)
				if err != nil {
					isValidTimeFormat = true
					break
				}
			}
			if !isValidTimeFormat {
				err := fmt.Errorf("invalid time format: %s", timeStr)
				http.Error(res, err.Error(), http.StatusBadRequest)
				return
			}
			timeRange[operator] = timeStr
		}
	}

	details := false
	if req.Form.Has("details") {
		details = true
	}

	logg.Debug("api.ListEvents: Create filter")
	filter := hermes.EventFilter{
		ObserverType:  req.FormValue("observer_type") + req.FormValue("source"),
		TargetType:    req.FormValue("target_type") + req.FormValue("resource_type"),
		TargetID:      req.FormValue("target_id"),
		InitiatorID:   req.FormValue("initiator_id") + req.FormValue("user_name"),
		InitiatorType: req.FormValue("initiator_type"),
		InitiatorName: req.FormValue("initiator_name"),
		Action:        req.FormValue("action") + req.FormValue("event_type"),
		Outcome:       req.FormValue("outcome"),
		Search:        req.FormValue("search"),
		RequestPath:   req.FormValue("request_path"),
		Time:          timeRange,
		Offset:        offset,
		Limit:         limit,
		Sort:          sortSpec,
		Details:       details,
	}

	logg.Debug("api.ListEvents: call hermes.GetEvents()")
	indexID, err := getIndexID(token, req, res)
	if err != nil {
		return
	}
	events, total, err := hermes.GetEvents(&filter, indexID, p.storage)
	if ReturnError(res, err) {
		logg.Error("api.ListEvents: error calling hermes.GetEvents(): %s", err.Error())

		// Check for UnmarshalTypeError and log it
		var unmarshalErr *json.UnmarshalTypeError
		if errors.As(err, &unmarshalErr) {
			logg.Error("api.ListEvents: JSON unmarshal error: Type=%v, Value=%v, Offset=%v, Struct=%v, Field=%v",
				unmarshalErr.Type, unmarshalErr.Value, unmarshalErr.Offset, unmarshalErr.Struct, unmarshalErr.Field)
		}
		storageErrorsCounter.Add(1)
		return
	}

	eventList := EventList{Events: events, Total: total}

	// What protocol to use for PrevURL and NextURL?
	protocol := getProtocol(req)

	if total >= 0 && filter.Offset+filter.Limit < uint(total) {
		nextOffset := filter.Offset + filter.Limit

		// Update the offset in the query parameters and construct the NextURL
		req.Form.Set("offset", strconv.FormatUint(uint64(nextOffset), 10))
		eventList.NextURL = fmt.Sprintf("%s://%s%s?%s", protocol, req.Host, req.URL.Path, req.Form.Encode())
	}

	if filter.Offset >= filter.Limit {
		prevOffset := filter.Offset - filter.Limit

		// Update the offset in the query parameters and construct the PrevURL
		req.Form.Set("offset", strconv.FormatUint(uint64(prevOffset), 10))
		eventList.PrevURL = fmt.Sprintf("%s://%s%s?%s", protocol, req.Host, req.URL.Path, req.Form.Encode())
	}

	ReturnJSON(res, http.StatusOK, eventList)
}

func getProtocol(req *http.Request) string {
	protocol := "http"
	if req.TLS != nil || req.Header.Get("X-Forwarded-Proto") == "https" {
		protocol = "https"
	}
	return protocol
}

// GetEvent handles GET /v1/events/:event_id.
func (p *v1Provider) GetEventDetails(res http.ResponseWriter, req *http.Request) {
	token, ok := p.AuthHandler(res, req, "event:show")
	if !ok {
		return
	}

	// Sanitize user input
	eventID := mux.Vars(req)["event_id"]
	eventID = strings.ReplaceAll(eventID, "\n", "")
	eventID = strings.ReplaceAll(eventID, "\r", "")

	// Validate if eventID is a valid UUID
	if _, err := uuid.Parse(eventID); err != nil {
		http.Error(res, "Invalid event ID format", http.StatusBadRequest)
		return
	}

	indexID, err := getIndexID(token, req, res)
	if err != nil {
		return
	}

	event, err := hermes.GetEvent(eventID, indexID, p.storage)

	if ReturnError(res, err) {
		logg.Error("error getting events from Storage: %s", err)
		storageErrorsCounter.Add(1)
		return
	}
	if event == nil {
		err := fmt.Errorf("event %s could not be found in project %s", eventID, indexID)
		http.Error(res, err.Error(), http.StatusNotFound)
		return
	}
	ReturnJSON(res, http.StatusOK, event)
}

// GetAttributes handles GET /v1/attributes/:attribute_name
func (p *v1Provider) GetAttributes(res http.ResponseWriter, req *http.Request) {
	token, ok := p.AuthHandler(res, req, "event:list")
	if !ok {
		return
	}

	// Handle QueryParams, Sanitize user input
	queryName := mux.Vars(req)["attribute_name"]
	queryName = strings.ReplaceAll(queryName, "\n", "")
	queryName = strings.ReplaceAll(queryName, "\r", "")
	if queryName == "" {
		logg.Debug("attribute_name empty")
		return
	}
	maxdepth, _ := strconv.ParseUint(req.FormValue("max_depth"), 10, 32) //nolint:errcheck
	limit, _ := strconv.ParseUint(req.FormValue("limit"), 10, 32)        //nolint:errcheck

	// Default Limit of 50 if not specified by queryparam
	if limit == 0 {
		limit = 50
	}

	logg.Debug("api.GetAttributes: Create filter")
	filter := hermes.AttributeFilter{
		QueryName: queryName,
		MaxDepth:  uint(maxdepth),
		Limit:     uint(limit),
	}

	indexID, err := getIndexID(token, req, res)
	if err != nil {
		return
	}

	attribute, err := hermes.GetAttributes(&filter, indexID, p.storage)

	if ReturnError(res, err) {
		logg.Error("could not get attributes from Storage: %s", err)
		storageErrorsCounter.Add(1)
		return
	}
	if attribute == nil {
		err := fmt.Errorf("attribute %s could not be found in project %s", attribute, indexID)
		http.Error(res, err.Error(), http.StatusNotFound)
		return
	}
	ReturnJSON(res, http.StatusOK, attribute)
}

<<<<<<< HEAD
func (p *v1Provider) ExportEvents(w http.ResponseWriter, r *http.Request) {
	// Check if the user has permission to export events
	token := p.CheckToken(r)
	if !token.Require(w, "event:export") {
		logg.Error("Permission denied for event:export")
		return
	}

	// Parse query parameters
	projectID := r.URL.Query().Get("project_id")
	if projectID == "" {
		http.Error(w, "project_id is required", http.StatusBadRequest)
		return
	}

	// For now, just return a JSON response indicating the feature is in progress
	response := struct {
		Message   string `json:"message"`
		ProjectID string `json:"project_id"`
	}{
		Message:   "Export Events feature is being implemented",
		ProjectID: projectID,
	}
	ReturnJSON(w, http.StatusOK, response)
}

func getIndexID(token *Token, r *http.Request, w http.ResponseWriter) (string, error) {
=======
func getIndexID(token *gopherpolicy.Token, r *http.Request, w http.ResponseWriter) (string, error) {
>>>>>>> a49e703a
	// Get index ID from a token
	// Defaults to a token project scope
	indexID := token.Context.Auth["project_id"]
	if indexID == "" {
		// Fallback to a token domain scope
		indexID = token.Context.Auth["domain_id"]
	}

	// Log and handle the case where neither project_id nor domain_id is found
	if indexID == "" {
		logg.Debug("Token context: %v", token.Context.Auth) // Log the token context for debugging
		logg.Error("Neither project_id nor domain_id found in token context")
	}

	// Sanitize user input
	projectid := r.FormValue("project_id")
	projectid = strings.ReplaceAll(projectid, "\n", "")
	projectid = strings.ReplaceAll(projectid, "\r", "")
	// When the projectid argument is defined, check for the cluster_viewer rule
	if v := projectid; v != "" {
		if !token.Require(w, "cluster_viewer") {
			// not a cloud admin, no possibility to override indexID
			return "", errors.New("cannot override index ID")
		}
		// Index ID can be overridden with a query parameter, when a cluster_viewer rule is used
		return v, nil
	}

	return indexID, nil
}<|MERGE_RESOLUTION|>--- conflicted
+++ resolved
@@ -336,7 +336,6 @@
 	ReturnJSON(res, http.StatusOK, attribute)
 }
 
-<<<<<<< HEAD
 func (p *v1Provider) ExportEvents(w http.ResponseWriter, r *http.Request) {
 	// Check if the user has permission to export events
 	token := p.CheckToken(r)
@@ -364,9 +363,6 @@
 }
 
 func getIndexID(token *Token, r *http.Request, w http.ResponseWriter) (string, error) {
-=======
-func getIndexID(token *gopherpolicy.Token, r *http.Request, w http.ResponseWriter) (string, error) {
->>>>>>> a49e703a
 	// Get index ID from a token
 	// Defaults to a token project scope
 	indexID := token.Context.Auth["project_id"]
